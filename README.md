--- conflicted
+++ resolved
@@ -20,11 +20,7 @@
 ```
 python preprocessing/get_sentences_from_bnc.py \ 
     [/path/to/corpora]/bnc/2554/download/Texts/ \ 
-<<<<<<< HEAD
     diagnostic_classifiers/data/vpc_classification/ \ 
-=======
-    diagnostic_classifiers/data/vpc_classification \ 
->>>>>>> 810a8d87
     diagnostic_classifiers/data/vpc_classification
 ```
 
